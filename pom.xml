--- conflicted
+++ resolved
@@ -33,12 +33,11 @@
             <version>1.0.4</version>
         </dependency>
         <dependency>
-<<<<<<< HEAD
             <groupId>com.google.guava</groupId>
             <artifactId>guava</artifactId>
             <version>18.0</version>
         </dependency>
-=======
+        <dependency>
             <groupId>com.yammer.metrics</groupId>
             <artifactId>metrics-core</artifactId>
             <version>2.2.0</version>
@@ -48,8 +47,6 @@
             <artifactId>google-collections</artifactId>
             <version>1.0</version>
         </dependency>
-
->>>>>>> f01af948
     </dependencies>
     <build>
         <plugins>
